--- conflicted
+++ resolved
@@ -27,13 +27,7 @@
 		structure,
 		symmetry,
 		basisset,
-<<<<<<< HEAD
-		parser.j_zero_thr,
-		parser.weight,
-		parser.datafile,
-=======
 		config.weight,
 		config.datafile,
->>>>>>> 026551da
 	)
 end