--- conflicted
+++ resolved
@@ -707,14 +707,6 @@
 	# Define loss function
 	function loss_function(sce_coeffs_with_bias::AbstractVector)
 		# Calculate normalized predictions
-<<<<<<< HEAD
-		nd_predicted_energy_list = (energy_model(sce_coeffs_with_bias, design_matrix_energy) .- mean_energy) ./ std_energy
-		nd_predicted_magfield_vertical_list = (magfield_vertical_model(sce_coeffs_with_bias, design_matrix_magfield_vertical) .- mean_magfield_vertical) ./ std_magfield_vertical
-
-		# Calculate weighted losses
-		loss_energy = sum(((nd_observed_energy_list .- nd_predicted_energy_list) ./ num_atoms) .^ 2) / data_num
-		loss_magfield_vertical = sum(((nd_observed_magfield_vertical_list .- nd_predicted_magfield_vertical_list) ./ (3*num_atoms)) .^ 2) / data_num
-=======
 		nd_predicted_energy_list =
 			(energy_model(sce_coeffs_with_bias, design_matrix_energy) .- mean_energy) ./ std_energy
 		nd_predicted_magfield_vertical_list =
@@ -734,7 +726,6 @@
 					(3*num_atoms)
 				) .^ 2,
 			) / data_num
->>>>>>> 026551da
 
 		return weight * loss_energy + (1 - weight) * loss_magfield_vertical
 	end
@@ -752,10 +743,6 @@
 	predicted_magfield_vertical_list = magfield_vertical_model(optimized_sce_coeffs_with_bias, design_matrix_magfield_vertical)
 
 	# Calculate relative errors
-<<<<<<< HEAD
-	relative_error_energy = √(sum((observed_energy_list .- predicted_energy_list) .^ 2) / sum(observed_energy_list .^ 2))
-	relative_error_magfield_vertical = √(sum((observed_magfield_vertical_flattened .- predicted_magfield_vertical_list) .^ 2) / sum(observed_magfield_vertical_flattened .^ 2))
-=======
 	relative_error_energy = √(
 		sum((observed_energy_list .- predicted_energy_list) .^ 2) / sum(observed_energy_list .^ 2)
 	)
@@ -763,7 +750,6 @@
 		sum((observed_magfield_vertical_flattened .- predicted_magfield_vertical_list) .^ 2) /
 		sum(observed_magfield_vertical_flattened .^ 2)
 	)
->>>>>>> 026551da
 
 	return (
 		optimized_sce_coeffs,
