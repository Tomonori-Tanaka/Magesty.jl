"""
This module provides functionality for handling basis sets in crystal structure calculations.
It includes tools for constructing, classifying, and manipulating basis functions that are
adapted to the symmetry of the crystal structure.
"""
module BasisSets

using Combinat
using Combinatorics
using DataStructures
using LinearAlgebra
using OffsetArrays
using Printf
using StaticArrays
using ..SortedContainer
using ..AtomCells
using ..AtomicIndices
using ..ConfigParser
using ..Structures
using ..Symmetries
using ..Clusters
using ..SALCs

include("./utils/Projection.jl")

export BasisSet

"""
	struct BasisSet

Represents a set of basis functions for atomic interactions in a crystal structure.
This structure is used to store and manage basis functions that are adapted to the symmetry of the crystal.

# Fields
- `basislist::SortedCountingUniqueVector{IndicesUniqueList}`: List of unique basis indices with their counts
- `classified_basisdict::Dict{Int, SortedCountingUniqueVector}`: Dictionary mapping symmetry labels to basis sets
- `projection_dict::Dict{Int, Matrix{Float64}}`: Dictionary of projection matrices for each symmetry label
- `each_projection_dict::Any`: Dictionary containing individual projection information
- `salc_list::Vector{SALC}`: List of symmetry-adapted linear combinations

# Constructors
	BasisSet(structure::Structure, symmetry::Symmetry, cluster::Cluster, lmax::AbstractMatrix{<:Integer}, bodymax::Integer)

Constructs a new `BasisSet` instance for atomic interactions in a crystal structure.

# Arguments
- `structure::Structure`: Structure information containing atomic positions and species
- `symmetry::Symmetry`: Symmetry information for the crystal structure
- `cluster::Cluster`: Cluster information for atomic interactions
- `lmax::AbstractMatrix{<:Integer}`: Matrix of maximum angular momentum values for each atomic species and body [nkd × nbody]
- `bodymax::Integer`: Maximum number of bodies in interactions

# Returns
- `BasisSet`: A new basis set instance containing:
  - List of unique basis functions
  - Symmetry-classified basis dictionary
  - Projection matrices
  - Symmetry-adapted linear combinations

# Examples
```julia
# Create a basis set for a structure with 2 atomic species and 3-body interactions
lmax_matrix = [2 3; 3 2]  # lmax for each species and body
basis = BasisSet(structure, symmetry, cluster, lmax_matrix, 3)
```

# Note
The constructor performs the following steps:
1. Constructs the basis list by considering all possible combinations of atoms and angular momenta
2. Classifies basis functions by symmetry operations
3. Constructs projection matrices for each symmetry label
4. Generates symmetry-adapted linear combinations (SALCs)
"""
struct BasisSet
	basislist::SortedCountingUniqueVector{IndicesUniqueList}
	classified_basisdict::Dict{Int, SortedCountingUniqueVector}
	# projection_list::Vector{Matrix{Float64}}
	salc_list::Vector{SALC}

	function BasisSet(
		structure::Structure,
		symmetry::Symmetry,
		cluster::Cluster,
		body1_lmax::Vector{Int},
		bodyn_lsum::OffsetArray{Int, 1},
		nbody::Integer,
		;
		verbosity::Bool = true,
	)
		# Start timing
		start_time = time_ns()

		if verbosity
			println(
				"""

				BASIS SET
				=========
				""",
			)
		end

		# Validate input parameters
		# Construct basis list
		# basislist consists of all possible basis functions which is the product of spherical harmonics.
		if verbosity
			println("Constructing basis list...")
		end
		basislist = construct_basislist(
			structure,
			symmetry,
			cluster,
			body1_lmax,
			bodyn_lsum,
			nbody,
		)

		# Classify basis functions by symmetry
		classified_basisdict = classify_basislist(basislist, symmetry.map_sym)

		# display(classified_basisdict)

		# Construct projection matrices
		if verbosity
			println("Constructing projection matrices...")
		end
		projection_list, num_nonzero_projection_list = construct_projectionmatrix(
			classified_basisdict,
			structure,
			symmetry,
		)

		# for (idx, proj) in enumerate(projection_list)
		# 	if proj != proj'
		# 		throw(
		# 			DomainError(
		# 				"Projection matrix at index $idx is not Hermitian)",
		# 			),
		# 		)
		# 	end
		# end

		# Generate symmetry-adapted linear combinations
		if verbosity
			println("Deriving SALCs...\n")
		end
		salc_list = Vector{SALC}()
		for idx in eachindex(projection_list)
			eigenval, eigenvec = eigen(Symmetric(projection_list[idx]))
			# eigenval, eigenvec = eigs(projection_list[idx], nev = )
			eigenval = eigenval ./ num_nonzero_projection_list[idx]

			# Set tolerance constants
			tol_zero = 1e-5
			tol_eigen = 1e-8

			# Process eigenvalues and eigenvectors
			eigenval = real.(round.(eigenval, digits = 6))
			eigenvec = round.(eigenvec .* (abs.(eigenvec) .≥ tol_zero), digits = 10)

			!check_eigenval(eigenval, tol = tol_eigen) &&
				throw(
					DomainError(
						"Critical error: Eigenvalues must be either 0 or 1. index: $idx",
					),
				)

			# Process vectors corresponding to eigenvalue 1
			for idx_eigenval in findall(x -> isapprox(x, 1.0, atol = tol_eigen), eigenval)
				eigenvec_real = to_real_vector(eigenvec[:, idx_eigenval])
				# Filter small values in the eigenvector
				# eigenvec_real = filter_eigenvec(eigenvec_real, rtol = 1e-3)
				eigenvec_real = flip_vector_if_negative_sum(eigenvec_real)
				push!(
					salc_list,
					SALC(classified_basisdict[idx], eigenvec_real / norm(eigenvec_real)),
				)
			end
		end

		salc_list = filter(salc -> !is_identically_zero(salc), salc_list)

		if verbosity
			print_basisset_stdout(salc_list)
			elapsed_time = (time_ns() - start_time) / 1e9  # Convert to seconds
			println(@sprintf(" Time Elapsed: %.6f sec.", elapsed_time))
			println("-------------------------------------------------------------------")
		end


		return new(
			basislist,
			classified_basisdict,
			salc_list,
		)
	end
end

function BasisSet(
	structure::Structure,
	symmetry::Symmetry,
	cluster::Cluster,
	config::Config4System,
	;
	verbosity::Bool = true,
)
	return BasisSet(
		structure,
		symmetry,
		cluster,
		config.body1_lmax,
		config.bodyn_lsum,
		config.nbody,
		verbosity = verbosity,
	)
end

function construct_basislist(
	structure::Structure,
	symmetry::Symmetry,
	cluster::Cluster,
	body1_lmax::Vector{Int},
	bodyn_lsum::OffsetArray{Int, 1},
	nbody::Integer,
)::SortedCountingUniqueVector{IndicesUniqueList}

	result_basislist = SortedCountingUniqueVector{IndicesUniqueList}()

	# Get aliases for better readability
	kd_int_list = structure.supercell.kd_int_list
	cluster_list = cluster.cluster_list

<<<<<<< HEAD
	# Handle 1-body case
=======
	# Handle 1-body case (single-thread for safety; cost is small)
>>>>>>> 0483f69d
	for iat in symmetry.atoms_in_prim
		# Use @view for better performance when accessing matrix row
		lmax = body1_lmax[kd_int_list[iat]]

		for l in 1:lmax[1]
			iul::Vector{Indices} = indices_singleatom(iat, l, 1)
			for indices::Indices in iul
<<<<<<< HEAD
				push!(result_basislist, IndicesUniqueList(indices))
=======
				push!(thread_basislists[1], IndicesUniqueList(indices))
>>>>>>> 0483f69d
			end
		end
	end

	# Process multi-body cases
	for body in 2:nbody
		for cluster in cluster_list[body-1]
			for lsum in 1:bodyn_lsum[body]

				# skip odd lsum cases due to the time-reversal symmetry
				if mod(lsum, 2) == 1
					continue
				end

				iul_list = listup_basislist(cluster, lsum)

				for iul in iul_list
					for basis in result_basislist
						# Check for equivalent clusters in primitive cell
						if equivalent(basis, iul)
							result_basislist.counts[basis] += 1
							@goto skip
							# Check for translationally equivalent clusters
						elseif is_translationally_equiv_basis(
							iul,
							basis,
							symmetry.atoms_in_prim,
							symmetry.map_s2p,
							structure.x_image_cart,
							tol = symmetry.tol,
						)
							result_basislist.counts[basis] += 1
							@goto skip
						end
					end
					push!(result_basislist, iul)
					@label skip
				end
			end
		end
	end

	return result_basislist
end

function listup_basislist(
	cluster::AbstractVector{AtomCell},
	lsum::Integer,
)::Vector{IndicesUniqueList}

	result_basislist = Vector{IndicesUniqueList}()
	nbody = length(cluster)

	atomlist = [atomcell.atom for atomcell in cluster]
	celllist = [atomcell.cell for atomcell in cluster]

	l_list = Combinat.compositions(lsum, nbody; min = 1)
	for l_vec::Vector{Int} in l_list
		iul_list = product_indices(atomlist, l_vec, celllist)
		for iul::IndicesUniqueList in iul_list
			push!(result_basislist, iul)
		end
	end

	return result_basislist
end

function get_atomsls_from_cluster(
	cluster::AbstractVector{AtomCell}, # [≤ nbody]
	lmax::AbstractMatrix{<:Integer},
	kd_int_list::AbstractVector{<:Integer},
)::Tuple{Vector{Int}, Vector{Int}, Vector{Int}}

	atomlist = [atomcell.atom for atomcell in cluster]
	celllist = [atomcell.cell for atomcell in cluster]

	body = length(cluster)
	llist = [lmax[kd_int_list[atomcell.atom], body] for atomcell in cluster]

	return atomlist, llist, celllist
end

function classify_basislist(
	basislist::AbstractVector{IndicesUniqueList},
	map_sym::AbstractMatrix{<:Integer},
)::AbstractDict{Int, SortedCountingUniqueVector}

	count = 1
	label_list = zeros(Int, size(basislist))
	for (idx, basis) in enumerate(basislist)
		if label_list[idx] != 0
			continue
		end

		atom_l_list_base = get_atom_l_list(basis)

		for isym in 1:size(map_sym, 2)
			mapped_list = map_atom_l_list(atom_l_list_base, map_sym, isym)
			for (idx2, basis2) in enumerate(basislist)
				if sort(mapped_list) == sort(get_atom_l_list(basis2))
					label_list[idx2] = count
				end
			end
		end
		count += 1
	end


	dict = OrderedDict{Int, SortedCountingUniqueVector}()

	for idx in 1:maximum(label_list)
		if !haskey(dict, idx)
			dict[idx] = SortedCountingUniqueVector{IndicesUniqueList}()
		end
	end

	for (basis, label) in zip(basislist, label_list)
		if !(haskey(dict, label))
			dict[label] = SortedCountingUniqueVector{IndicesUniqueList}()
		end
		push!(dict[label], basis, getcount(basislist, basis))
	end

	return dict
end

function map_atom_l_list(
	atom_l_list::AbstractVector{<:AbstractVector{<:Integer}},
	map_sym::AbstractMatrix{<:Integer},
	isym::Integer,
)::Vector{Vector{Int}}
	mapped_atom_l_list = Vector{Vector{Int}}()
	for atom_l_vec in atom_l_list
		mapped_atom = map_sym[atom_l_vec[1], isym]
		push!(mapped_atom_l_list, [mapped_atom, atom_l_vec[2]])
	end

	return mapped_atom_l_list
end

"""
Checks if two basis sets are translationally equivalent.

# Arguments
- `basis_target::IndicesUniqueList`: The target basis set to check
- `basis_ref::IndicesUniqueList`: The reference basis set
- `atoms_in_prim::AbstractVector{<:Integer}`: List of atoms in the primitive cell
- `map_s2p::AbstractVector`: Mapping from supercell to primitive cell
- `x_image_cart::AbstractArray{<:Real, 3}`: Cartesian coordinates of atoms in the supercell
- `tol::Real = 1e-5`: Tolerance for floating-point comparisons


"""
function is_translationally_equiv_basis(
	basis_target::IndicesUniqueList,
	basis_ref::IndicesUniqueList,
	atoms_in_prim::AbstractVector{<:Integer},
	map_s2p::AbstractVector,
	x_image_cart::AbstractArray{<:Real, 3},
	;
	tol::Real = 1e-5,
)::Bool

	# Early return if the atomlist is the same including the order
	if [indices.atom for indices in basis_target] == [indices.atom for indices in basis_ref]
		return false
		# Early return if the first atom is the same
		# because this function is intended to be used for different first atoms but translationally equivalent clusters
	elseif basis_target[1].atom == basis_ref[1].atom
		return false
	end

	for i in eachindex(basis_target)
		iatom = basis_target[i].atom
		icell = basis_target[i].cell
		iatom_in_prim = atoms_in_prim[map_s2p[iatom].atom]

		# cartesian relative vector b/w iatom and iatom_in_prim
		relvec::SVector{3, Float64} =
			calc_relvec_in_cart((iatom_in_prim, 1), (iatom, icell), x_image_cart)

		moved_atomlist = Int[]
		moved_celllist = Int[]
		for indices::Indices in basis_target
			# corresponding atom and cell obtained by adding relvec
			crrsp_atom, crrsp_cell = find_corresponding_atom(
				(indices.atom, indices.cell),
				relvec,
				x_image_cart,
				tol = tol,
			)
			push!(moved_atomlist, crrsp_atom)
			push!(moved_celllist, crrsp_cell)
		end

		iul = IndicesUniqueList()
		for (idx, (atom, cell)) in enumerate(zip(moved_atomlist, moved_celllist))
			push!(iul, Indices(atom, basis_target[idx].l, basis_target[idx].m, cell))
		end

		if equivalent(iul, basis_ref)
			return true
		end
	end
	return false
end

"""
Finds the cartesian relative vector between 2 atoms specified by (atom, cell) tuples, where cell means virtual cell index (1 <= cell <= 27).
The equation is
r(atom2) - r(atom1)
"""
function calc_relvec_in_cart(
	atom1::NTuple{2, Integer},# (atom, cell)
	atom2::NTuple{2, Integer},
	x_image_cart::AbstractArray{<:Real, 3},
)::SVector{3, Float64}
	# Use SVector for better performance with vector operations
	relvec = SVector{3, Float64}(
		x_image_cart[:, atom1[1], atom1[2]] - x_image_cart[:, atom2[1], atom2[2]],
	)
	return relvec
end

"""
Move an atom by a cartesian relative vector (calculated by `calc_relvec_in_cart` function) and find corresponding atom and cell indices as a tuple.
"""
function find_corresponding_atom(
	atom::NTuple{2, Int},# (atom, cell)
	relvec::AbstractVector{<:Real},
	x_image_cart::AbstractArray{<:Real, 3},
	;
	tol::Real = 1e-5,
)::NTuple{2, Int}
	# Use SVector for better performance with vector operations
	moved_coords =
		SVector{3, Float64}(x_image_cart[:, atom[1], atom[2]]) + SVector{3, Float64}(relvec)

	num_atoms = size(x_image_cart, 2)
	num_cells = size(x_image_cart, 3)
	for iatom in 1:num_atoms
		for icell in 1:num_cells
			if isapprox(
				SVector{3, Float64}(x_image_cart[:, iatom, icell]),
				moved_coords,
				atol = tol,
			)
				return (iatom, icell)
			end
		end
	end
	error("atom: $(atom[1]), cell: $(atom[2]) \n
	relvec: $relvec \n
	No matching (atom, cell) indices found.")
end

"""
	check_eigenval(eigenval::AbstractVector; tol = 1e-8)::Bool

Checks whether all eigenvalues in the given vector are approximately 0 or 1.

# Arguments
- `eigenval::AbstractVector`: Vector of eigenvalues to check
- `tol::Real = 1e-8`: Tolerance for floating-point comparisons

# Returns
- `Bool`: `true` if all eigenvalues are approximately 0 or 1, `false` otherwise

# Examples
```julia
# Check eigenvalues from a projection matrix
eigenvals = [0.0, 1.0, 0.0, 1.0]
is_valid = check_eigenval(eigenvals)  # true

# With some tolerance
eigenvals = [0.0, 1.0 + 1e-9, 0.0, 1.0]
is_valid = check_eigenval(eigenvals)  # true

# Invalid eigenvalues
eigenvals = [0.0, 1.0, 0.5, 1.0]
is_valid = check_eigenval(eigenvals)  # false
```
"""
function check_eigenval(eigenval::AbstractVector; tol = 1e-8)::Bool
	invalid_values =
		filter(x -> !isapprox(x, 0, atol = tol) && !isapprox(x, 1, atol = tol), eigenval)
	if !isempty(invalid_values)
		throw(BasisSetError("Invalid eigenvalues found: $invalid_values"))
	end
	return true
end

function to_real_vector(v::AbstractVector, atol::Real = 1e-12)
	if eltype(v) <: Complex && any(zi -> !isapprox(imag(zi), 0, atol = atol), v)
		idx = findfirst(zi -> !isapprox(imag(zi), 0, atol = atol), v)
		throw(
			DomainError(
				v[idx],
				"Vector contains complex numbers with significant imaginary parts",
			),
		)
	end
	return real.(v)
end

"""
	is_identically_zero(salc::SALC, atol::Real = 1e-8)::Bool

Check if a SALC (Symmetry-Adapted Linear Combination) always returns zero for arbitrary spin configuration.

# Arguments
- `salc::SALC`: The SALC to check
- `atol::Real = 1e-8`: Absolute tolerance for floating-point comparisons

# Returns
- `Bool`: `true` if the SALC is identically zero, `false` otherwise

"""
function is_identically_zero(salc::SALC, atol::Real = 1e-6)::Bool
	group_lists::Vector{Vector{Int}} = group_same_basis(salc)
	# println("group_lists:", group_lists)
	for index_list in group_lists
		partial_sum::Float64 = 0.0
		for index in index_list
			partial_sum += salc.multiplicity[index] * salc.coeffs[index]
		end
		if !isapprox(partial_sum, 0.0, atol = atol)
			return false
		end
	end
	return true
end

"""
	group_same_basis(salc::SALC)::Vector{Vector{Int}}

Group basis functions in a SALC that have the same atom, l, and m values (cell is not considered).

# Arguments
- `salc::SALC`: The SALC to group

# Returns
- `Vector{Vector{Int}}`: List of groups, where each group contains indices of basis functions with the same atom, l, and m values

# Examples
# For a SALC with basis functions:
# [(1, 1, 1, 1), (2, 1, -1, 1)]
# [(1, 1, 1, 1), (2, 1, -1, 6)]
# [(1, 1, 1, 1), (2, 1,  0, 1)]
# Returns: [[1, 2], [3]]
"""
function group_same_basis(salc::SALC)::Vector{Vector{Int}}
	group_dict = OrderedDict{Tuple{Vararg{NTuple{3, Int}}}, Vector{Int}}()

	for (i, basis::IndicesUniqueList) in enumerate(salc.basisset)
		atom_l_m_lists::Vector{Vector{Int}} = AtomicIndices.get_atom_l_m_list(basis)
		basisset_tuple::Tuple{Vararg{NTuple{3, Int}}} =
			Tuple(Tuple(atom_l_m) for atom_l_m in atom_l_m_lists)

		if haskey(group_dict, basisset_tuple)
			push!(group_dict[basisset_tuple], i)
		else
			group_dict[basisset_tuple] = [i]
		end
	end

	result_list = Vector{Vector{Int}}()
	for (key, value) in group_dict
		push!(result_list, value)
	end
	return result_list
end

"""
	filter_eigenvec(eigenvec::AbstractVector{<:Real}, rtol::Real = 1e-3)::Vector{Float64}
Filter the eigenvector to remove small values based on a relative tolerance and re-normalize the filtered vector.

"""
function filter_eigenvec(eigenvec::AbstractVector{<:Real}; rtol::Real = 1e-3)
	# Get the maximum absolute value in the eigenvector
	max_abs = maximum(abs.(eigenvec))
	# Filter the eigenvector to keep only values that are significant relative to the maximum
	filtered_vec = deepcopy(eigenvec)
	for i in eachindex(eigenvec)
		if abs(eigenvec[i]) < rtol * max_abs
			filtered_vec[i] = 0.0
		end
	end
	# Re-normalize the filtered vector
	return filtered_vec ./ norm(filtered_vec)  # Ensure the filtered vector is normalized

end

"""
	flip_vector_if_negative_sum(v::AbstractVector{<:Real}; tol::Real=1e-10)::AbstractVector{<:Real}

Flip the sign of the vector if the sum of the elements is negative.
If the sum is approximately zero (within tolerance), return the original vector.

# Arguments
- `v::AbstractVector{<:Real}`: Input vector
- `tol::Real=1e-10`: Tolerance for considering sum as zero

# Returns
- `AbstractVector{<:Real}`: Vector with sign flipped if sum is negative
"""
function flip_vector_if_negative_sum(
	v::AbstractVector{<:Real};
	tol::Real = 1e-10,
)::AbstractVector{<:Real}
	sum_v = sum(v)
	if abs(sum_v) < tol
		return v
	end
	return sum_v < 0 ? -v : v
end


function print_basisset_stdout(salc_list::AbstractVector{<:SALC})
	println(" Number of symmetry-adapted basis functions: $(length(salc_list))\n")
	println(" List of symmetry-adapted basis functions:")
	println(" # multiplicity  coefficient  basis")
	for (i, salc) in enumerate(salc_list)
		println(" $i-th salc")
		display(salc)
	end
	println("")
end

# Custom exception type for basis set errors
struct BasisSetError <: Exception
	msg::String
end

end<|MERGE_RESOLUTION|>--- conflicted
+++ resolved
@@ -230,11 +230,7 @@
 	kd_int_list = structure.supercell.kd_int_list
 	cluster_list = cluster.cluster_list
 
-<<<<<<< HEAD
-	# Handle 1-body case
-=======
 	# Handle 1-body case (single-thread for safety; cost is small)
->>>>>>> 0483f69d
 	for iat in symmetry.atoms_in_prim
 		# Use @view for better performance when accessing matrix row
 		lmax = body1_lmax[kd_int_list[iat]]
@@ -242,11 +238,7 @@
 		for l in 1:lmax[1]
 			iul::Vector{Indices} = indices_singleatom(iat, l, 1)
 			for indices::Indices in iul
-<<<<<<< HEAD
 				push!(result_basislist, IndicesUniqueList(indices))
-=======
-				push!(thread_basislists[1], IndicesUniqueList(indices))
->>>>>>> 0483f69d
 			end
 		end
 	end
