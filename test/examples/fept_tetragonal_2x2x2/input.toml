--- conflicted
+++ resolved
@@ -7,18 +7,6 @@
 [symmetry]
 tolerance = 1e-5
 
-<<<<<<< HEAD
-	[interaction]
-		nbody = 2
-		[interaction.lmax]
-		Fe = [ 2, 1 ] # the number of elements shoud be the same with "nbody" value.
-		Pt = [ 2, 1 ]
-		[interaction.cutoff] # unit is bohr
-		Fe-Fe = [ -1, -1 ] # first element is just dummy to align wigh lmax array
-		Fe-Pt = [ -1, -1 ]
-		Pt-Pt = [ -1, -1 ]
-		# negative cutoff means all of the possible interaction will be considered.
-=======
 [interaction]
 nbody = 1 # the number of bodies considered.
 [interaction.body1] # single site term (corresponding to on-site anisotropy)
@@ -29,7 +17,6 @@
 cutoff."Fe-Pt" = -1 
 cutoff."Pt-Pt" = -1 
 lsum = 2 # sum of the angular momenta of the two atoms
->>>>>>> 0483f69d
 
 [regression]
 alpha = 0
