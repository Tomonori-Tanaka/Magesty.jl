# Magesty.jl

Julia package for constructing effective spin models in magnetic materials using Spin-Cluster Expansion (SCE) formalism.

## Installation

```julia
using Pkg
Pkg.add(url="https://github.com/Tomonori-Tanaka/Magesty.jl")
```

## Quick Start

```julia
using Magesty
using TOML

# Build SCE basis set
input = TOML.parsefile("input.toml")
system = build_sce_basis(input, verbosity = false)

# Read spin configurations and fit coefficients
spinconfig_list = read_embset("EMBSET.dat")
optimizer = fit_sce_model(system, spinconfig_list)

# Calculate energy and torque
using Magesty.EnergyTorque
num_atoms = system.structure.supercell.num_atoms
spin_config = rand(3, num_atoms)
for i in 1:num_atoms
    spin_config[:, i] ./= norm(spin_config[:, i])
end

energy = EnergyTorque.calc_energy(
    system.basisset.salc_list,
    spin_config,
    system.symmetry,
    optimizer
)

# Access coefficients
j0 = optimizer.reference_energy
jphi = optimizer.SCE

# Write results
write_xml(system.structure, system.symmetry, system.basisset, optimizer, "jphi.xml")
```

## Main Functions

- `build_sce_basis(input_dict; verbosity=false)`: Build SCE basis set (returns `System`)
- `fit_sce_model(system, spinconfig_list, estimator=OLS(), weight=0.5)`: Fit SCE coefficients (returns `Optimizer`)
- `read_embset(filename)`: Read spin configuration data from EMBSET format file
- `write_xml(structure, symmetry, basis_set, optimizer, filename)`: Write results to XML file

## Examples

See `test/examples` directory for complete examples.

## License

<<<<<<< HEAD
Mozilla Public License Version 2.0
=======
MIT License
>>>>>>> bbd02c63

## Reference

R. Drautz and M. Fähnle, "Spin-cluster expansion: Parametrization of the general adiabatic magnetic energy surface with ab initio accuracy", Phys. Rev. B 69, 104404 (2004). DOI: [10.1103/PhysRevB.69.104404](https://doi.org/10.1103/PhysRevB.69.104404)<|MERGE_RESOLUTION|>--- conflicted
+++ resolved
@@ -59,12 +59,39 @@
 
 ## License
 
-<<<<<<< HEAD
-Mozilla Public License Version 2.0
-=======
-MIT License
->>>>>>> bbd02c63
+This project is licensed under the MIT License.
 
-## Reference
+## Author
 
-R. Drautz and M. Fähnle, "Spin-cluster expansion: Parametrization of the general adiabatic magnetic energy surface with ab initio accuracy", Phys. Rev. B 69, 104404 (2004). DOI: [10.1103/PhysRevB.69.104404](https://doi.org/10.1103/PhysRevB.69.104404)+- Tomonori Tanaka ([@TomonoriTanaka](https://github.com/Tomonori-Tanaka)) ([@ORCID](https://orcid.org/0000-0001-7306-6770))
+
+## Citation
+
+If you use this software in your research, please cite:
+
+[Citation information to be added]
+
+## Contributing
+
+We welcome contributions! Please feel free to:
+- Report bugs and request features through [Issues](https://github.com/Tomonori-Tanaka/Magesty.jl/issues)
+- Submit pull requests
+- Improve documentation
+- Share usage examples
+
+## Documentation
+
+Detailed documentation is available at `docs/build/index.html`.
+
+## Support
+
+For questions and support:
+1. Check the documentation
+2. Search existing issues
+3. Open a new issue if needed
+
+## References
+
+1. R. Drautz and M. Fähnle, "Spin-cluster expansion: Parametrization of the general adiabatic magnetic energy surface with ab initio accuracy", Phys. Rev. B 69, 104404 (2004). DOI: [10.1103/PhysRevB.69.104404](https://doi.org/10.1103/PhysRevB.69.104404)
+
+
